# Copyright 2018 Nagoya University (Tomoki Hayashi)
#  Apache 2.0  (http://www.apache.org/licenses/LICENSE-2.0)

"""Tacotron 2 related modules."""

import logging

import numpy as np
import torch
import torch.nn.functional as F

from espnet.nets.pytorch_backend.nets_utils import make_non_pad_mask
from espnet.nets.pytorch_backend.rnn.attentions import AttForward
from espnet.nets.pytorch_backend.rnn.attentions import AttForwardTA
from espnet.nets.pytorch_backend.rnn.attentions import AttLoc
from espnet.nets.pytorch_backend.tacotron2.cbhg import CBHG
from espnet.nets.pytorch_backend.tacotron2.cbhg import CBHGLoss
from espnet.nets.pytorch_backend.tacotron2.decoder import Decoder
from espnet.nets.pytorch_backend.tacotron2.encoder import Encoder
from espnet.nets.tts_interface import TTSInterface
from espnet.utils.cli_utils import strtobool
from espnet.utils.fill_missing_args import fill_missing_args


class GuidedAttentionLoss(torch.nn.Module):
    """Guided attention loss function module.

    This module calculates the guided attention loss described
    in `Efficiently Trainable Text-to-Speech System Based
    on Deep Convolutional Networks with Guided Attention`_,
    which forces the attention to be diagonal.

    .. _`Efficiently Trainable Text-to-Speech System
        Based on Deep Convolutional Networks with Guided Attention`:
        https://arxiv.org/abs/1710.08969

    """

    def __init__(self, sigma=0.4, alpha=1.0, reset_always=True):
        """Initialize guided attention loss module.

        Args:
            sigma (float, optional): Standard deviation to control
                how close attention to a diagonal.
            alpha (float, optional): Scaling coefficient (lambda).
            reset_always (bool, optional): Whether to always reset masks.

        """
        super(GuidedAttentionLoss, self).__init__()
        self.sigma = sigma
        self.alpha = alpha
        self.reset_always = reset_always
        self.guided_attn_masks = None
        self.masks = None

    def _reset_masks(self):
        self.guided_attn_masks = None
        self.masks = None

    def forward(self, att_ws, ilens, olens):
        """Calculate forward propagation.

        Args:
            att_ws (Tensor): Batch of attention weights (B, T_max_out, T_max_in).
            ilens (LongTensor): Batch of input lenghts (B,).
            olens (LongTensor): Batch of output lenghts (B,).

        Returns:
            Tensor: Guided attention loss value.

        """
        if self.guided_attn_masks is None:
            self.guided_attn_masks = self._make_guided_attention_masks(ilens, olens).to(
                att_ws.device
            )
        if self.masks is None:
            self.masks = self._make_masks(ilens, olens).to(att_ws.device)
        losses = self.guided_attn_masks * att_ws
        loss = torch.mean(losses.masked_select(self.masks))
        if self.reset_always:
            self._reset_masks()
        return self.alpha * loss

    def _make_guided_attention_masks(self, ilens, olens):
        n_batches = len(ilens)
        max_ilen = max(ilens)
        max_olen = max(olens)
        guided_attn_masks = torch.zeros((n_batches, max_olen, max_ilen))
        for idx, (ilen, olen) in enumerate(zip(ilens, olens)):
            guided_attn_masks[idx, :olen, :ilen] = self._make_guided_attention_mask(
                ilen, olen, self.sigma
            )
        return guided_attn_masks

    @staticmethod
    def _make_guided_attention_mask(ilen, olen, sigma):
        """Make guided attention mask.

        Examples:
            >>> guided_attn_mask =_make_guided_attention(5, 5, 0.4)
            >>> guided_attn_mask.shape
            torch.Size([5, 5])
            >>> guided_attn_mask
            tensor([[0.0000, 0.1175, 0.3935, 0.6753, 0.8647],
                    [0.1175, 0.0000, 0.1175, 0.3935, 0.6753],
                    [0.3935, 0.1175, 0.0000, 0.1175, 0.3935],
                    [0.6753, 0.3935, 0.1175, 0.0000, 0.1175],
                    [0.8647, 0.6753, 0.3935, 0.1175, 0.0000]])
            >>> guided_attn_mask =_make_guided_attention(3, 6, 0.4)
            >>> guided_attn_mask.shape
            torch.Size([6, 3])
            >>> guided_attn_mask
            tensor([[0.0000, 0.2934, 0.7506],
                    [0.0831, 0.0831, 0.5422],
                    [0.2934, 0.0000, 0.2934],
                    [0.5422, 0.0831, 0.0831],
                    [0.7506, 0.2934, 0.0000],
                    [0.8858, 0.5422, 0.0831]])

        """
        grid_x, grid_y = torch.meshgrid(torch.arange(olen), torch.arange(ilen))
<<<<<<< HEAD
        grid_x, grid_y = grid_x.float(), grid_y.float()
=======
        grid_x, grid_y = grid_x.float().to(olen.device), grid_y.float().to(ilen.device)
>>>>>>> 36b62ae4
        return 1.0 - torch.exp(
            -((grid_y / ilen - grid_x / olen) ** 2) / (2 * (sigma ** 2))
        )

    @staticmethod
    def _make_masks(ilens, olens):
        """Make masks indicating non-padded part.

        Args:
            ilens (LongTensor or List): Batch of lengths (B,).
            olens (LongTensor or List): Batch of lengths (B,).

        Returns:
            Tensor: Mask tensor indicating non-padded part.
                    dtype=torch.uint8 in PyTorch 1.2-
                    dtype=torch.bool in PyTorch 1.2+ (including 1.2)

        Examples:
            >>> ilens, olens = [5, 2], [8, 5]
            >>> _make_mask(ilens, olens)
            tensor([[[1, 1, 1, 1, 1],
                     [1, 1, 1, 1, 1],
                     [1, 1, 1, 1, 1],
                     [1, 1, 1, 1, 1],
                     [1, 1, 1, 1, 1],
                     [1, 1, 1, 1, 1],
                     [1, 1, 1, 1, 1],
                     [1, 1, 1, 1, 1]],
                    [[1, 1, 0, 0, 0],
                     [1, 1, 0, 0, 0],
                     [1, 1, 0, 0, 0],
                     [1, 1, 0, 0, 0],
                     [1, 1, 0, 0, 0],
                     [0, 0, 0, 0, 0],
                     [0, 0, 0, 0, 0],
                     [0, 0, 0, 0, 0]]], dtype=torch.uint8)

        """
        in_masks = make_non_pad_mask(ilens)  # (B, T_in)
        out_masks = make_non_pad_mask(olens)  # (B, T_out)
        return out_masks.unsqueeze(-1) & in_masks.unsqueeze(-2)  # (B, T_out, T_in)


class Tacotron2Loss(torch.nn.Module):
    """Loss function module for Tacotron2."""

    def __init__(
        self, use_masking=True, use_weighted_masking=False, bce_pos_weight=20.0
    ):
        """Initialize Tactoron2 loss module.

        Args:
            use_masking (bool): Whether to apply masking
                for padded part in loss calculation.
            use_weighted_masking (bool):
                Whether to apply weighted masking in loss calculation.
            bce_pos_weight (float): Weight of positive sample of stop token.

        """
        super(Tacotron2Loss, self).__init__()
        assert (use_masking != use_weighted_masking) or not use_masking
        self.use_masking = use_masking
        self.use_weighted_masking = use_weighted_masking

        # define criterions
        reduction = "none" if self.use_weighted_masking else "mean"
        self.l1_criterion = torch.nn.L1Loss(reduction=reduction)
        self.mse_criterion = torch.nn.MSELoss(reduction=reduction)
        self.bce_criterion = torch.nn.BCEWithLogitsLoss(
            reduction=reduction, pos_weight=torch.tensor(bce_pos_weight)
        )

        # NOTE(kan-bayashi): register pre hook function for the compatibility
        self._register_load_state_dict_pre_hook(self._load_state_dict_pre_hook)

    def forward(self, after_outs, before_outs, logits, ys, labels, olens):
        """Calculate forward propagation.

        Args:
            after_outs (Tensor): Batch of outputs after postnets (B, Lmax, odim).
            before_outs (Tensor): Batch of outputs before postnets (B, Lmax, odim).
            logits (Tensor): Batch of stop logits (B, Lmax).
            ys (Tensor): Batch of padded target features (B, Lmax, odim).
            labels (LongTensor): Batch of the sequences of stop token labels (B, Lmax).
            olens (LongTensor): Batch of the lengths of each target (B,).

        Returns:
            Tensor: L1 loss value.
            Tensor: Mean square error loss value.
            Tensor: Binary cross entropy loss value.

        """
        # make mask and apply it
        if self.use_masking:
            masks = make_non_pad_mask(olens).unsqueeze(-1).to(ys.device)
            ys = ys.masked_select(masks)
            after_outs = after_outs.masked_select(masks)
            before_outs = before_outs.masked_select(masks)
            labels = labels.masked_select(masks[:, :, 0])
            logits = logits.masked_select(masks[:, :, 0])

        # calculate loss
        l1_loss = self.l1_criterion(after_outs, ys) + self.l1_criterion(before_outs, ys)
        mse_loss = self.mse_criterion(after_outs, ys) + self.mse_criterion(
            before_outs, ys
        )
        bce_loss = self.bce_criterion(logits, labels)

        # make weighted mask and apply it
        if self.use_weighted_masking:
            masks = make_non_pad_mask(olens).unsqueeze(-1).to(ys.device)
            weights = masks.float() / masks.sum(dim=1, keepdim=True).float()
            out_weights = weights.div(ys.size(0) * ys.size(2))
            logit_weights = weights.div(ys.size(0))

            # apply weight
            l1_loss = l1_loss.mul(out_weights).masked_select(masks).sum()
            mse_loss = mse_loss.mul(out_weights).masked_select(masks).sum()
            bce_loss = (
                bce_loss.mul(logit_weights.squeeze(-1))
                .masked_select(masks.squeeze(-1))
                .sum()
            )

        return l1_loss, mse_loss, bce_loss

    def _load_state_dict_pre_hook(
        self,
        state_dict,
        prefix,
        local_metadata,
        strict,
        missing_keys,
        unexpected_keys,
        error_msgs,
    ):
        """Apply pre hook fucntion before loading state dict.

        From v.0.6.1 `bce_criterion.pos_weight` param is registered as a parameter but
        old models do not include it and as a result, it causes missing key error when
        loading old model parameter. This function solve the issue by adding param in
        state dict before loading as a pre hook function
        of the `load_state_dict` method.

        """
        key = prefix + "bce_criterion.pos_weight"
        if key not in state_dict:
            state_dict[key] = self.bce_criterion.pos_weight


class Tacotron2(TTSInterface, torch.nn.Module):
    """Tacotron2 module for end-to-end text-to-speech (E2E-TTS).

    This is a module of Spectrogram prediction network in Tacotron2 described
    in `Natural TTS Synthesis
    by Conditioning WaveNet on Mel Spectrogram Predictions`_,
    which converts the sequence of characters
    into the sequence of Mel-filterbanks.

    .. _`Natural TTS Synthesis by Conditioning WaveNet on Mel Spectrogram Predictions`:
       https://arxiv.org/abs/1712.05884

    """

    @staticmethod
    def add_arguments(parser):
        """Add model-specific arguments to the parser."""
        group = parser.add_argument_group("tacotron 2 model setting")
        # encoder
        group.add_argument(
            "--embed-dim",
            default=512,
            type=int,
            help="Number of dimension of embedding",
        )
        group.add_argument(
            "--elayers", default=1, type=int, help="Number of encoder layers"
        )
        group.add_argument(
            "--eunits",
            "-u",
            default=512,
            type=int,
            help="Number of encoder hidden units",
        )
        group.add_argument(
            "--econv-layers",
            default=3,
            type=int,
            help="Number of encoder convolution layers",
        )
        group.add_argument(
            "--econv-chans",
            default=512,
            type=int,
            help="Number of encoder convolution channels",
        )
        group.add_argument(
            "--econv-filts",
            default=5,
            type=int,
            help="Filter size of encoder convolution",
        )
        # attention
        group.add_argument(
            "--atype",
            default="location",
            type=str,
            choices=["forward_ta", "forward", "location"],
            help="Type of attention mechanism",
        )
        group.add_argument(
            "--adim",
            default=512,
            type=int,
            help="Number of attention transformation dimensions",
        )
        group.add_argument(
            "--aconv-chans",
            default=32,
            type=int,
            help="Number of attention convolution channels",
        )
        group.add_argument(
            "--aconv-filts",
            default=15,
            type=int,
            help="Filter size of attention convolution",
        )
        group.add_argument(
            "--cumulate-att-w",
            default=True,
            type=strtobool,
            help="Whether or not to cumulate attention weights",
        )
        # decoder
        group.add_argument(
            "--dlayers", default=2, type=int, help="Number of decoder layers"
        )
        group.add_argument(
            "--dunits", default=1024, type=int, help="Number of decoder hidden units"
        )
        group.add_argument(
            "--prenet-layers", default=2, type=int, help="Number of prenet layers"
        )
        group.add_argument(
            "--prenet-units",
            default=256,
            type=int,
            help="Number of prenet hidden units",
        )
        group.add_argument(
            "--postnet-layers", default=5, type=int, help="Number of postnet layers"
        )
        group.add_argument(
            "--postnet-chans", default=512, type=int, help="Number of postnet channels"
        )
        group.add_argument(
            "--postnet-filts", default=5, type=int, help="Filter size of postnet"
        )
        group.add_argument(
            "--output-activation",
            default=None,
            type=str,
            nargs="?",
            help="Output activation function",
        )
        # cbhg
        group.add_argument(
            "--use-cbhg",
            default=False,
            type=strtobool,
            help="Whether to use CBHG module",
        )
        group.add_argument(
            "--cbhg-conv-bank-layers",
            default=8,
            type=int,
            help="Number of convoluional bank layers in CBHG",
        )
        group.add_argument(
            "--cbhg-conv-bank-chans",
            default=128,
            type=int,
            help="Number of convoluional bank channles in CBHG",
        )
        group.add_argument(
            "--cbhg-conv-proj-filts",
            default=3,
            type=int,
            help="Filter size of convoluional projection layer in CBHG",
        )
        group.add_argument(
            "--cbhg-conv-proj-chans",
            default=256,
            type=int,
            help="Number of convoluional projection channels in CBHG",
        )
        group.add_argument(
            "--cbhg-highway-layers",
            default=4,
            type=int,
            help="Number of highway layers in CBHG",
        )
        group.add_argument(
            "--cbhg-highway-units",
            default=128,
            type=int,
            help="Number of highway units in CBHG",
        )
        group.add_argument(
            "--cbhg-gru-units",
            default=256,
            type=int,
            help="Number of GRU units in CBHG",
        )
        # model (parameter) related
        group.add_argument(
            "--use-batch-norm",
            default=True,
            type=strtobool,
            help="Whether to use batch normalization",
        )
        group.add_argument(
            "--use-concate",
            default=True,
            type=strtobool,
            help="Whether to concatenate encoder embedding with decoder outputs",
        )
        group.add_argument(
            "--use-residual",
            default=True,
            type=strtobool,
            help="Whether to use residual connection in conv layer",
        )
        group.add_argument(
            "--dropout-rate", default=0.5, type=float, help="Dropout rate"
        )
        group.add_argument(
            "--zoneout-rate", default=0.1, type=float, help="Zoneout rate"
        )
        group.add_argument(
            "--reduction-factor", default=1, type=int, help="Reduction factor"
        )
        group.add_argument(
            "--spk-embed-dim",
            default=None,
            type=int,
            help="Number of speaker embedding dimensions",
        )
        group.add_argument(
            "--spc-dim", default=None, type=int, help="Number of spectrogram dimensions"
        )
        group.add_argument(
            "--pretrained-model", default=None, type=str, help="Pretrained model path"
        )
        # loss related
        group.add_argument(
            "--use-masking",
            default=False,
            type=strtobool,
            help="Whether to use masking in calculation of loss",
        )
        group.add_argument(
            "--use-weighted-masking",
            default=False,
            type=strtobool,
            help="Whether to use weighted masking in calculation of loss",
        )
        group.add_argument(
            "--bce-pos-weight",
            default=20.0,
            type=float,
            help="Positive sample weight in BCE calculation "
            "(only for use-masking=True)",
        )
        group.add_argument(
            "--use-guided-attn-loss",
            default=False,
            type=strtobool,
            help="Whether to use guided attention loss",
        )
        group.add_argument(
            "--guided-attn-loss-sigma",
            default=0.4,
            type=float,
            help="Sigma in guided attention loss",
        )
        group.add_argument(
            "--guided-attn-loss-lambda",
            default=1.0,
            type=float,
            help="Lambda in guided attention loss",
        )
        return parser

    def __init__(self, idim, odim, args=None):
        """Initialize Tacotron2 module.

        Args:
            idim (int): Dimension of the inputs.
            odim (int): Dimension of the outputs.
            args (Namespace, optional):
                - spk_embed_dim (int): Dimension of the speaker embedding.
                - embed_dim (int): Dimension of character embedding.
                - elayers (int): The number of encoder blstm layers.
                - eunits (int): The number of encoder blstm units.
                - econv_layers (int): The number of encoder conv layers.
                - econv_filts (int): The number of encoder conv filter size.
                - econv_chans (int): The number of encoder conv filter channels.
                - dlayers (int): The number of decoder lstm layers.
                - dunits (int): The number of decoder lstm units.
                - prenet_layers (int): The number of prenet layers.
                - prenet_units (int): The number of prenet units.
                - postnet_layers (int): The number of postnet layers.
                - postnet_filts (int): The number of postnet filter size.
                - postnet_chans (int): The number of postnet filter channels.
                - output_activation (int): The name of activation function for outputs.
                - adim (int): The number of dimension of mlp in attention.
                - aconv_chans (int): The number of attention conv filter channels.
                - aconv_filts (int): The number of attention conv filter size.
                - cumulate_att_w (bool): Whether to cumulate previous attention weight.
                - use_batch_norm (bool): Whether to use batch normalization.
                - use_concate (int): Whether to concatenate encoder embedding
                    with decoder lstm outputs.
                - dropout_rate (float): Dropout rate.
                - zoneout_rate (float): Zoneout rate.
                - reduction_factor (int): Reduction factor.
                - spk_embed_dim (int): Number of speaker embedding dimenstions.
                - spc_dim (int): Number of spectrogram embedding dimenstions
                    (only for use_cbhg=True).
                - use_cbhg (bool): Whether to use CBHG module.
                - cbhg_conv_bank_layers (int): The number of convoluional banks in CBHG.
                - cbhg_conv_bank_chans (int): The number of channels of
                    convolutional bank in CBHG.
                - cbhg_proj_filts (int):
                    The number of filter size of projection layeri in CBHG.
                - cbhg_proj_chans (int):
                    The number of channels of projection layer in CBHG.
                - cbhg_highway_layers (int):
                    The number of layers of highway network in CBHG.
                - cbhg_highway_units (int):
                    The number of units of highway network in CBHG.
                - cbhg_gru_units (int): The number of units of GRU in CBHG.
                - use_masking (bool):
                    Whether to apply masking for padded part in loss calculation.
                - use_weighted_masking (bool):
                    Whether to apply weighted masking in loss calculation.
                - bce_pos_weight (float):
                    Weight of positive sample of stop token (only for use_masking=True).
                - use-guided-attn-loss (bool): Whether to use guided attention loss.
                - guided-attn-loss-sigma (float) Sigma in guided attention loss.
                - guided-attn-loss-lamdba (float): Lambda in guided attention loss.

        """
        # initialize base classes
        TTSInterface.__init__(self)
        torch.nn.Module.__init__(self)

        # fill missing arguments
        args = fill_missing_args(args, self.add_arguments)

        # store hyperparameters
        self.idim = idim
        self.odim = odim
        self.spk_embed_dim = args.spk_embed_dim
        self.cumulate_att_w = args.cumulate_att_w
        self.reduction_factor = args.reduction_factor
        self.use_cbhg = args.use_cbhg
        self.use_guided_attn_loss = args.use_guided_attn_loss

        # define activation function for the final output
        if args.output_activation is None:
            self.output_activation_fn = None
        elif hasattr(F, args.output_activation):
            self.output_activation_fn = getattr(F, args.output_activation)
        else:
            raise ValueError(
                "there is no such an activation function. (%s)" % args.output_activation
            )

        # set padding idx
        padding_idx = 0

        # define network modules
        self.enc = Encoder(
            idim=idim,
            embed_dim=args.embed_dim,
            elayers=args.elayers,
            eunits=args.eunits,
            econv_layers=args.econv_layers,
            econv_chans=args.econv_chans,
            econv_filts=args.econv_filts,
            use_batch_norm=args.use_batch_norm,
            use_residual=args.use_residual,
            dropout_rate=args.dropout_rate,
            padding_idx=padding_idx,
        )
        dec_idim = (
            args.eunits
            if args.spk_embed_dim is None
            else args.eunits + args.spk_embed_dim
        )
        if args.atype == "location":
            att = AttLoc(
                dec_idim, args.dunits, args.adim, args.aconv_chans, args.aconv_filts
            )
        elif args.atype == "forward":
            att = AttForward(
                dec_idim, args.dunits, args.adim, args.aconv_chans, args.aconv_filts
            )
            if self.cumulate_att_w:
                logging.warning(
                    "cumulation of attention weights is disabled in forward attention."
                )
                self.cumulate_att_w = False
        elif args.atype == "forward_ta":
            att = AttForwardTA(
                dec_idim,
                args.dunits,
                args.adim,
                args.aconv_chans,
                args.aconv_filts,
                odim,
            )
            if self.cumulate_att_w:
                logging.warning(
                    "cumulation of attention weights is disabled in forward attention."
                )
                self.cumulate_att_w = False
        else:
            raise NotImplementedError("Support only location or forward")
        self.dec = Decoder(
            idim=dec_idim,
            odim=odim,
            att=att,
            dlayers=args.dlayers,
            dunits=args.dunits,
            prenet_layers=args.prenet_layers,
            prenet_units=args.prenet_units,
            postnet_layers=args.postnet_layers,
            postnet_chans=args.postnet_chans,
            postnet_filts=args.postnet_filts,
            output_activation_fn=self.output_activation_fn,
            cumulate_att_w=self.cumulate_att_w,
            use_batch_norm=args.use_batch_norm,
            use_concate=args.use_concate,
            dropout_rate=args.dropout_rate,
            zoneout_rate=args.zoneout_rate,
            reduction_factor=args.reduction_factor,
        )
        self.taco2_loss = Tacotron2Loss(
            use_masking=args.use_masking,
            use_weighted_masking=args.use_weighted_masking,
            bce_pos_weight=args.bce_pos_weight,
        )
        if self.use_guided_attn_loss:
            self.attn_loss = GuidedAttentionLoss(
                sigma=args.guided_attn_loss_sigma, alpha=args.guided_attn_loss_lambda,
            )
        if self.use_cbhg:
            self.cbhg = CBHG(
                idim=odim,
                odim=args.spc_dim,
                conv_bank_layers=args.cbhg_conv_bank_layers,
                conv_bank_chans=args.cbhg_conv_bank_chans,
                conv_proj_filts=args.cbhg_conv_proj_filts,
                conv_proj_chans=args.cbhg_conv_proj_chans,
                highway_layers=args.cbhg_highway_layers,
                highway_units=args.cbhg_highway_units,
                gru_units=args.cbhg_gru_units,
            )
            self.cbhg_loss = CBHGLoss(use_masking=args.use_masking)

        # load pretrained model
        if args.pretrained_model is not None:
            self.load_pretrained_model(args.pretrained_model)

    def forward(
        self, xs, ilens, ys, labels, olens, spembs=None, extras=None, *args, **kwargs
    ):
        """Calculate forward propagation.

        Args:
            xs (Tensor): Batch of padded character ids (B, Tmax).
            ilens (LongTensor): Batch of lengths of each input batch (B,).
            ys (Tensor): Batch of padded target features (B, Lmax, odim).
            olens (LongTensor): Batch of the lengths of each target (B,).
            spembs (Tensor, optional):
                Batch of speaker embedding vectors (B, spk_embed_dim).
            extras (Tensor, optional):
                Batch of groundtruth spectrograms (B, Lmax, spc_dim).

        Returns:
            Tensor: Loss value.

        """
        # remove unnecessary padded part (for multi-gpus)
        max_in = max(ilens)
        max_out = max(olens)
        if max_in != xs.shape[1]:
            xs = xs[:, :max_in]
        if max_out != ys.shape[1]:
            ys = ys[:, :max_out]
            labels = labels[:, :max_out]

        # calculate tacotron2 outputs
        hs, hlens = self.enc(xs, ilens)
        if self.spk_embed_dim is not None:
            spembs = F.normalize(spembs).unsqueeze(1).expand(-1, hs.size(1), -1)
            hs = torch.cat([hs, spembs], dim=-1)
        after_outs, before_outs, logits, att_ws = self.dec(hs, hlens, ys)

        # modifiy mod part of groundtruth
        if self.reduction_factor > 1:
            olens = olens.new([olen - olen % self.reduction_factor for olen in olens])
            max_out = max(olens)
            ys = ys[:, :max_out]
            labels = labels[:, :max_out]
            labels[:, -1] = 1.0  # make sure at least one frame has 1

        # caluculate taco2 loss
        l1_loss, mse_loss, bce_loss = self.taco2_loss(
            after_outs, before_outs, logits, ys, labels, olens
        )
        loss = l1_loss + mse_loss + bce_loss
        report_keys = [
            {"l1_loss": l1_loss.item()},
            {"mse_loss": mse_loss.item()},
            {"bce_loss": bce_loss.item()},
        ]

        # caluculate attention loss
        if self.use_guided_attn_loss:
            # NOTE(kan-bayashi):
            # length of output for auto-regressive input will be changed when r > 1
            if self.reduction_factor > 1:
                olens_in = olens.new([olen // self.reduction_factor for olen in olens])
            else:
                olens_in = olens
            attn_loss = self.attn_loss(att_ws, ilens, olens_in)
            loss = loss + attn_loss
            report_keys += [
                {"attn_loss": attn_loss.item()},
            ]

        # caluculate cbhg loss
        if self.use_cbhg:
            # remove unnecessary padded part (for multi-gpus)
            if max_out != extras.shape[1]:
                extras = extras[:, :max_out]

            # caluculate cbhg outputs & loss and report them
            cbhg_outs, _ = self.cbhg(after_outs, olens)
            cbhg_l1_loss, cbhg_mse_loss = self.cbhg_loss(cbhg_outs, extras, olens)
            loss = loss + cbhg_l1_loss + cbhg_mse_loss
            report_keys += [
                {"cbhg_l1_loss": cbhg_l1_loss.item()},
                {"cbhg_mse_loss": cbhg_mse_loss.item()},
            ]

        report_keys += [{"loss": loss.item()}]
        self.reporter.report(report_keys)

        return loss

    def inference(self, x, inference_args, spemb=None, *args, **kwargs):
        """Generate the sequence of features given the sequences of characters.

        Args:
            x (Tensor): Input sequence of characters (T,).
            inference_args (Namespace):
                - threshold (float): Threshold in inference.
                - minlenratio (float): Minimum length ratio in inference.
                - maxlenratio (float): Maximum length ratio in inference.
            spemb (Tensor, optional): Speaker embedding vector (spk_embed_dim).

        Returns:
            Tensor: Output sequence of features (L, odim).
            Tensor: Output sequence of stop probabilities (L,).
            Tensor: Attention weights (L, T).

        """
        # get options
        threshold = inference_args.threshold
        minlenratio = inference_args.minlenratio
        maxlenratio = inference_args.maxlenratio
        use_att_constraint = getattr(
            inference_args, "use_att_constraint", False
        )  # keep compatibility
        backward_window = inference_args.backward_window if use_att_constraint else 0
        forward_window = inference_args.forward_window if use_att_constraint else 0

        # inference
        h = self.enc.inference(x)
        if self.spk_embed_dim is not None:
            spemb = F.normalize(spemb, dim=0).unsqueeze(0).expand(h.size(0), -1)
            h = torch.cat([h, spemb], dim=-1)
        outs, probs, att_ws = self.dec.inference(
            h,
            threshold,
            minlenratio,
            maxlenratio,
            use_att_constraint=use_att_constraint,
            backward_window=backward_window,
            forward_window=forward_window,
        )

        if self.use_cbhg:
            cbhg_outs = self.cbhg.inference(outs)
            return cbhg_outs, probs, att_ws
        else:
            return outs, probs, att_ws

    def calculate_all_attentions(
        self, xs, ilens, ys, spembs=None, keep_tensor=False, *args, **kwargs
    ):
        """Calculate all of the attention weights.

        Args:
            xs (Tensor): Batch of padded character ids (B, Tmax).
            ilens (LongTensor): Batch of lengths of each input batch (B,).
            ys (Tensor): Batch of padded target features (B, Lmax, odim).
            olens (LongTensor): Batch of the lengths of each target (B,).
            spembs (Tensor, optional):
                Batch of speaker embedding vectors (B, spk_embed_dim).
            keep_tensor (bool, optional): Whether to keep original tensor.

        Returns:
            Union[ndarray, Tensor]: Batch of attention weights (B, Lmax, Tmax).

        """
        # check ilens type (should be list of int)
        if isinstance(ilens, torch.Tensor) or isinstance(ilens, np.ndarray):
            ilens = list(map(int, ilens))

        self.eval()
        with torch.no_grad():
            hs, hlens = self.enc(xs, ilens)
            if self.spk_embed_dim is not None:
                spembs = F.normalize(spembs).unsqueeze(1).expand(-1, hs.size(1), -1)
                hs = torch.cat([hs, spembs], dim=-1)
            att_ws = self.dec.calculate_all_attentions(hs, hlens, ys)
        self.train()

        if keep_tensor:
            return att_ws
        else:
            return att_ws.cpu().numpy()

    @property
    def base_plot_keys(self):
        """Return base key names to plot during training.

        keys should match what `chainer.reporter` reports.
        If you add the key `loss`, the reporter will report `main/loss`
        and `validation/main/loss` values.
        also `loss.png` will be created as a figure visulizing `main/loss`
        and `validation/main/loss` values.

        Returns:
            list: List of strings which are base keys to plot during training.

        """
        plot_keys = ["loss", "l1_loss", "mse_loss", "bce_loss"]
        if self.use_guided_attn_loss:
            plot_keys += ["attn_loss"]
        if self.use_cbhg:
            plot_keys += ["cbhg_l1_loss", "cbhg_mse_loss"]
        return plot_keys<|MERGE_RESOLUTION|>--- conflicted
+++ resolved
@@ -119,11 +119,7 @@
 
         """
         grid_x, grid_y = torch.meshgrid(torch.arange(olen), torch.arange(ilen))
-<<<<<<< HEAD
-        grid_x, grid_y = grid_x.float(), grid_y.float()
-=======
         grid_x, grid_y = grid_x.float().to(olen.device), grid_y.float().to(ilen.device)
->>>>>>> 36b62ae4
         return 1.0 - torch.exp(
             -((grid_y / ilen - grid_x / olen) ** 2) / (2 * (sigma ** 2))
         )
