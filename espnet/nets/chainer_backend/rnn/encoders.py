--- conflicted
+++ resolved
@@ -274,10 +274,7 @@
                         ),
                     )
                     logging.info("Use CNN-VGG + " + typ.upper() + " for encoder")
-<<<<<<< HEAD
-=======
                 self.conv_subsampling_factor = 4
->>>>>>> 36b62ae4
             else:
                 if etype[-1] == "p":
                     self.enc = chainer.Sequential(
@@ -291,10 +288,7 @@
                         RNN(idim, elayers, eunits, eprojs, dropout, typ=typ)
                     )
                     logging.info(typ.upper() + " without projection for encoder")
-<<<<<<< HEAD
-=======
                 self.conv_subsampling_factor = 1
->>>>>>> 36b62ae4
 
     def __call__(self, xs, ilens):
         """Encoder forward.
