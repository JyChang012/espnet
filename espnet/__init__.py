--- conflicted
+++ resolved
@@ -1,14 +1,3 @@
-<<<<<<< HEAD
-"""Initialize main package."""
-
-import pkg_resources
-
-try:
-    __version__ = pkg_resources.get_distribution("espnet").version
-except Exception:
-    __version__ = "(Not installed from setup.py)"
-del pkg_resources
-=======
 """Initialize espnet package."""
 
 import os
@@ -16,5 +5,4 @@
 dirname = os.path.dirname(__file__)
 version_file = os.path.join(dirname, "version.txt")
 with open(version_file, "r") as f:
-    __version__ = f.read().strip()
->>>>>>> 36b62ae4
+    __version__ = f.read().strip()