from distutils.version import LooseVersion

import pytest
import torch

from espnet2.enh.decoder.conv_decoder import ConvDecoder
from espnet2.enh.decoder.stft_decoder import STFTDecoder
from espnet2.enh.encoder.conv_encoder import ConvEncoder
from espnet2.enh.encoder.stft_encoder import STFTEncoder
from espnet2.enh.espnet_model import ESPnetEnhancementModel
from espnet2.enh.loss.criterions.tf_domain import FrequencyDomainL1
from espnet2.enh.loss.criterions.tf_domain import FrequencyDomainMSE
from espnet2.enh.loss.criterions.time_domain import SISNRLoss
from espnet2.enh.loss.wrappers.fixed_order import FixedOrderSolver
from espnet2.enh.loss.wrappers.pit_solver import PITSolver
<<<<<<< HEAD
from espnet2.enh.separator.dc_crn_separator import DC_CRNSeparator
=======
from espnet2.enh.separator.dccrn_separator import DCCRNSeparator
>>>>>>> a04a98c9
from espnet2.enh.separator.dprnn_separator import DPRNNSeparator
from espnet2.enh.separator.neural_beamformer import NeuralBeamformer
from espnet2.enh.separator.rnn_separator import RNNSeparator
from espnet2.enh.separator.tcn_separator import TCNSeparator
from espnet2.enh.separator.transformer_separator import TransformerSeparator


is_torch_1_9_plus = LooseVersion(torch.__version__) >= LooseVersion("1.9.0")


stft_encoder = STFTEncoder(
<<<<<<< HEAD
    n_fft=32,
    hop_length=16,
)

stft_encoder_bultin_complex = STFTEncoder(
    n_fft=32,
    hop_length=16,
=======
    n_fft=16,
    hop_length=8,
)

stft_encoder_bultin_complex = STFTEncoder(
    n_fft=16,
    hop_length=8,
>>>>>>> a04a98c9
    use_builtin_complex=True,
)

stft_decoder = STFTDecoder(
<<<<<<< HEAD
    n_fft=32,
    hop_length=16,
)

conv_encoder = ConvEncoder(
    channel=17,
    kernel_size=36,
    stride=18,
)

conv_decoder = ConvDecoder(
    channel=17,
    kernel_size=36,
    stride=18,
)

rnn_separator = RNNSeparator(
    input_dim=17,
=======
    n_fft=16,
    hop_length=8,
)

conv_encoder = ConvEncoder(
    channel=9,
    kernel_size=20,
    stride=10,
)

conv_decoder = ConvDecoder(
    channel=9,
    kernel_size=20,
    stride=10,
)

rnn_separator = RNNSeparator(
    input_dim=9,
>>>>>>> a04a98c9
    layer=1,
    unit=10,
)

<<<<<<< HEAD
dc_crn_separator = DC_CRNSeparator(input_dim=17, input_channels=[2, 2, 4])

dprnn_separator = DPRNNSeparator(input_dim=17, layer=1, unit=10, segment_size=4)

tcn_separator = TCNSeparator(
    input_dim=17,
=======
dprnn_separator = DPRNNSeparator(input_dim=9, layer=1, unit=10, segment_size=4)

tcn_separator = TCNSeparator(
    input_dim=9,
>>>>>>> a04a98c9
    layer=2,
    stack=1,
    bottleneck_dim=10,
    hidden_dim=10,
    kernel=3,
)

transformer_separator = TransformerSeparator(
<<<<<<< HEAD
    input_dim=17,
=======
    input_dim=9,
>>>>>>> a04a98c9
    adim=8,
    aheads=2,
    layers=2,
    linear_units=10,
)

dccrn_separator = DCCRNSeparator(
    input_dim=9,
    num_spk=1,
    rnn_layer=2,
    rnn_units=256,
    masking_mode="E",
    use_clstm=True,
    bidirectional=False,
    use_cbn=False,
    kernel_size=5,
    kernel_num=[
        32,
        64,
        128,
    ],
    use_builtin_complex=True,
    use_noise_mask=False,
)
si_snr_loss = SISNRLoss()
tf_mse_loss = FrequencyDomainMSE()
tf_l1_loss = FrequencyDomainL1()

pit_wrapper = PITSolver(criterion=si_snr_loss)
fix_order_solver = FixedOrderSolver(criterion=tf_mse_loss)


@pytest.mark.parametrize(
    "encoder, decoder",
    [
        (stft_encoder, stft_decoder),
        (stft_encoder_bultin_complex, stft_decoder),
        (conv_encoder, conv_decoder),
    ],
)
@pytest.mark.parametrize(
    "separator",
    [
        rnn_separator,
        dprnn_separator,
<<<<<<< HEAD
        dc_crn_separator,
=======
        dccrn_separator,
>>>>>>> a04a98c9
        tcn_separator,
        transformer_separator,
    ],
)
@pytest.mark.parametrize("training", [True, False])
@pytest.mark.parametrize("loss_wrappers", [[pit_wrapper, fix_order_solver]])
def test_single_channel_model(encoder, decoder, separator, training, loss_wrappers):
<<<<<<< HEAD
    if not isinstance(encoder, STFTEncoder) and isinstance(separator, DC_CRNSeparator):
        # skip because DC_CRNSeparator only works for complex spectrum features
=======
    # DCCRN separator dose not support ConvEncoder and ConvDecoder
    if isinstance(encoder, ConvEncoder) and isinstance(separator, DCCRNSeparator):
>>>>>>> a04a98c9
        return
    inputs = torch.randn(2, 300)
    ilens = torch.LongTensor([300, 200])
    speech_refs = [torch.randn(2, 300).float(), torch.randn(2, 300).float()]
    enh_model = ESPnetEnhancementModel(
        encoder=encoder,
        separator=separator,
        decoder=decoder,
        loss_wrappers=loss_wrappers,
    )

    if training:
        enh_model.train()
    else:
        enh_model.eval()

    kwargs = {
        "speech_mix": inputs,
        "speech_mix_lengths": ilens,
        **{"speech_ref{}".format(i + 1): speech_refs[i] for i in range(2)},
    }
    loss, stats, weight = enh_model(**kwargs)


random_speech = torch.tensor(
    [
        [
            [0.026, 0.031, 0.023, 0.029, 0.026, 0.029, 0.028, 0.027],
            [0.027, 0.031, 0.023, 0.027, 0.026, 0.028, 0.027, 0.027],
            [0.026, 0.030, 0.023, 0.026, 0.025, 0.028, 0.028, 0.028],
            [0.024, 0.028, 0.024, 0.027, 0.024, 0.027, 0.030, 0.030],
            [0.025, 0.027, 0.025, 0.028, 0.023, 0.026, 0.031, 0.031],
            [0.027, 0.026, 0.025, 0.029, 0.022, 0.026, 0.032, 0.031],
            [0.028, 0.026, 0.024, 0.031, 0.023, 0.025, 0.031, 0.029],
            [0.029, 0.024, 0.023, 0.032, 0.023, 0.024, 0.030, 0.027],
            [0.028, 0.024, 0.023, 0.030, 0.023, 0.023, 0.028, 0.027],
            [0.029, 0.026, 0.023, 0.029, 0.025, 0.024, 0.027, 0.025],
            [0.029, 0.027, 0.024, 0.026, 0.025, 0.027, 0.025, 0.025],
            [0.029, 0.031, 0.026, 0.024, 0.028, 0.028, 0.024, 0.025],
            [0.030, 0.038, 0.029, 0.023, 0.035, 0.032, 0.024, 0.026],
            [0.029, 0.040, 0.030, 0.023, 0.039, 0.039, 0.025, 0.027],
            [0.028, 0.040, 0.032, 0.025, 0.041, 0.039, 0.026, 0.028],
            [0.028, 0.041, 0.039, 0.027, 0.044, 0.041, 0.029, 0.035],
        ],
        [
            [0.015, 0.021, 0.012, 0.006, 0.028, 0.021, 0.024, 0.018],
            [0.005, 0.034, 0.036, 0.017, 0.016, 0.037, 0.011, 0.029],
            [0.011, 0.029, 0.060, 0.029, 0.045, 0.035, 0.034, 0.018],
            [0.031, 0.036, 0.040, 0.037, 0.059, 0.032, 0.035, 0.029],
            [0.031, 0.031, 0.036, 0.029, 0.058, 0.035, 0.039, 0.045],
            [0.050, 0.038, 0.052, 0.052, 0.059, 0.044, 0.055, 0.045],
            [0.025, 0.054, 0.054, 0.047, 0.043, 0.059, 0.045, 0.060],
            [0.042, 0.056, 0.073, 0.029, 0.048, 0.063, 0.051, 0.049],
            [0.053, 0.048, 0.045, 0.052, 0.039, 0.045, 0.031, 0.053],
            [0.054, 0.044, 0.053, 0.031, 0.062, 0.050, 0.048, 0.046],
            [0.053, 0.036, 0.075, 0.046, 0.073, 0.052, 0.045, 0.030],
            [0.039, 0.025, 0.061, 0.046, 0.064, 0.032, 0.027, 0.033],
            [0.053, 0.032, 0.052, 0.033, 0.052, 0.029, 0.026, 0.017],
            [0.054, 0.034, 0.054, 0.033, 0.045, 0.043, 0.024, 0.018],
            [0.031, 0.025, 0.043, 0.016, 0.051, 0.040, 0.023, 0.030],
            [0.008, 0.023, 0.024, 0.019, 0.032, 0.024, 0.012, 0.027],
        ],
    ],
    dtype=torch.double,
)


pit_wrapper = PITSolver(criterion=FrequencyDomainMSE(compute_on_mask=True))


@pytest.mark.parametrize("training", [True, False])
@pytest.mark.parametrize("mask_type", ["IBM", "IRM", "IAM", "PSM", "PSM^2"])
@pytest.mark.parametrize(
    "loss_type", ["mask_mse", "magnitude", "spectrum", "spectrum_log"]
)
@pytest.mark.parametrize("num_spk", [1, 2, 3])
@pytest.mark.parametrize("use_builtin_complex", [True, False])
@pytest.mark.parametrize("loss_wrappers", [[pit_wrapper]])
def test_forward_with_beamformer_net(
    training, mask_type, loss_type, num_spk, use_builtin_complex, loss_wrappers
):
    # Skip some testing cases
    if not loss_type.startswith("mask") and mask_type != "IBM":
        # `mask_type` has no effect when `loss_type` is not "mask..."
        return
    if not is_torch_1_9_plus and use_builtin_complex:
        # builtin complex support is only available in PyTorch 1.8+
        return

    ch = 3
    inputs = random_speech[..., :ch].float()
    ilens = torch.LongTensor([16, 12])
    speech_refs = [torch.randn(2, 16, ch).float() for spk in range(num_spk)]
    noise_ref1 = torch.randn(2, 16, ch, dtype=torch.float)
    dereverb_ref1 = torch.randn(2, 16, ch, dtype=torch.float)
    encoder = STFTEncoder(
        n_fft=8, hop_length=2, use_builtin_complex=use_builtin_complex
    )
    decoder = STFTDecoder(n_fft=8, hop_length=2)

    beamformer = NeuralBeamformer(
        input_dim=5,
        loss_type=loss_type,
        num_spk=num_spk,
        use_wpe=True,
        wlayers=2,
        wunits=2,
        wprojs=2,
        use_dnn_mask_for_wpe=True,
        multi_source_wpe=True,
        use_beamformer=True,
        blayers=2,
        bunits=2,
        bprojs=2,
        badim=2,
        ref_channel=0,
        use_noise_mask=False,
        beamformer_type="mvdr_souden",
    )
    enh_model = ESPnetEnhancementModel(
        encoder=encoder,
        decoder=decoder,
        separator=beamformer,
        loss_type=loss_type,
        mask_type=mask_type,
        loss_wrappers=loss_wrappers,
    )
    if training:
        enh_model.train()
    else:
        enh_model.eval()

    kwargs = {
        "speech_mix": inputs,
        "speech_mix_lengths": ilens,
        **{"speech_ref{}".format(i + 1): speech_refs[i] for i in range(num_spk)},
        "noise_ref1": noise_ref1,
        "dereverb_ref1": dereverb_ref1,
    }
    loss, stats, weight = enh_model(**kwargs)<|MERGE_RESOLUTION|>--- conflicted
+++ resolved
@@ -13,11 +13,8 @@
 from espnet2.enh.loss.criterions.time_domain import SISNRLoss
 from espnet2.enh.loss.wrappers.fixed_order import FixedOrderSolver
 from espnet2.enh.loss.wrappers.pit_solver import PITSolver
-<<<<<<< HEAD
 from espnet2.enh.separator.dc_crn_separator import DC_CRNSeparator
-=======
 from espnet2.enh.separator.dccrn_separator import DCCRNSeparator
->>>>>>> a04a98c9
 from espnet2.enh.separator.dprnn_separator import DPRNNSeparator
 from espnet2.enh.separator.neural_beamformer import NeuralBeamformer
 from espnet2.enh.separator.rnn_separator import RNNSeparator
@@ -29,7 +26,6 @@
 
 
 stft_encoder = STFTEncoder(
-<<<<<<< HEAD
     n_fft=32,
     hop_length=16,
 )
@@ -37,20 +33,10 @@
 stft_encoder_bultin_complex = STFTEncoder(
     n_fft=32,
     hop_length=16,
-=======
-    n_fft=16,
-    hop_length=8,
-)
-
-stft_encoder_bultin_complex = STFTEncoder(
-    n_fft=16,
-    hop_length=8,
->>>>>>> a04a98c9
     use_builtin_complex=True,
 )
 
 stft_decoder = STFTDecoder(
-<<<<<<< HEAD
     n_fft=32,
     hop_length=16,
 )
@@ -69,43 +55,18 @@
 
 rnn_separator = RNNSeparator(
     input_dim=17,
-=======
-    n_fft=16,
-    hop_length=8,
-)
-
-conv_encoder = ConvEncoder(
-    channel=9,
-    kernel_size=20,
-    stride=10,
-)
-
-conv_decoder = ConvDecoder(
-    channel=9,
-    kernel_size=20,
-    stride=10,
-)
-
-rnn_separator = RNNSeparator(
-    input_dim=9,
->>>>>>> a04a98c9
     layer=1,
     unit=10,
 )
 
-<<<<<<< HEAD
 dc_crn_separator = DC_CRNSeparator(input_dim=17, input_channels=[2, 2, 4])
+
+dccrn_separator = DCCRNSeparator(input_dim=17, num_spk=1, kernel_num=[32, 64, 128])
 
 dprnn_separator = DPRNNSeparator(input_dim=17, layer=1, unit=10, segment_size=4)
 
 tcn_separator = TCNSeparator(
     input_dim=17,
-=======
-dprnn_separator = DPRNNSeparator(input_dim=9, layer=1, unit=10, segment_size=4)
-
-tcn_separator = TCNSeparator(
-    input_dim=9,
->>>>>>> a04a98c9
     layer=2,
     stack=1,
     bottleneck_dim=10,
@@ -114,35 +75,13 @@
 )
 
 transformer_separator = TransformerSeparator(
-<<<<<<< HEAD
     input_dim=17,
-=======
-    input_dim=9,
->>>>>>> a04a98c9
     adim=8,
     aheads=2,
     layers=2,
     linear_units=10,
 )
 
-dccrn_separator = DCCRNSeparator(
-    input_dim=9,
-    num_spk=1,
-    rnn_layer=2,
-    rnn_units=256,
-    masking_mode="E",
-    use_clstm=True,
-    bidirectional=False,
-    use_cbn=False,
-    kernel_size=5,
-    kernel_num=[
-        32,
-        64,
-        128,
-    ],
-    use_builtin_complex=True,
-    use_noise_mask=False,
-)
 si_snr_loss = SISNRLoss()
 tf_mse_loss = FrequencyDomainMSE()
 tf_l1_loss = FrequencyDomainL1()
@@ -164,11 +103,8 @@
     [
         rnn_separator,
         dprnn_separator,
-<<<<<<< HEAD
         dc_crn_separator,
-=======
         dccrn_separator,
->>>>>>> a04a98c9
         tcn_separator,
         transformer_separator,
     ],
@@ -176,13 +112,11 @@
 @pytest.mark.parametrize("training", [True, False])
 @pytest.mark.parametrize("loss_wrappers", [[pit_wrapper, fix_order_solver]])
 def test_single_channel_model(encoder, decoder, separator, training, loss_wrappers):
-<<<<<<< HEAD
-    if not isinstance(encoder, STFTEncoder) and isinstance(separator, DC_CRNSeparator):
-        # skip because DC_CRNSeparator only works for complex spectrum features
-=======
-    # DCCRN separator dose not support ConvEncoder and ConvDecoder
-    if isinstance(encoder, ConvEncoder) and isinstance(separator, DCCRNSeparator):
->>>>>>> a04a98c9
+    if not isinstance(encoder, STFTEncoder) and isinstance(
+        separator, (DCCRNSeparator, DC_CRNSeparator)
+    ):
+        # skip because DCCRNSeparator and DC_CRNSeparator only work
+        # for complex spectrum features
         return
     inputs = torch.randn(2, 300)
     ilens = torch.LongTensor([300, 200])
