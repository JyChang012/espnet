--- conflicted
+++ resolved
@@ -1,12 +1,6 @@
 .PHONY: all clean
 
-
-<<<<<<< HEAD
-all: kaldi venv/bin/activate nkf kaldi-io-for-python venv/lib/python2.7/site-packages/torch warp-ctc subword-nmt
-=======
-all: venv/bin/activate kaldi nkf kaldi-io-for-python venv/lib/python2.7/site-packages/torch warp-ctc chainer_ctc
->>>>>>> 93844076
-
+all: venv/bin/activate kaldi nkf kaldi-io-for-python venv/lib/python2.7/site-packages/torch warp-ctc chainer_ctc subword-nmt
 
 kaldi-io-for-python:
 	git clone https://github.com/vesis84/kaldi-io-for-python.git
@@ -24,7 +18,7 @@
 # matplotlib should be separately pip installed
 venv/bin/activate: requirements.txt
 	test -d venv || virtualenv -p /usr/bin/python2.7 venv
-	. venv/bin/activate; pip install -r requirements.txt; pip install matplotlib
+	. venv/bin/activate; pip install pip --upgrade; pip install -r requirements.txt; pip install matplotlib
 	touch venv/bin/activate
 
 nkf:
@@ -41,23 +35,17 @@
 	. venv/bin/activate; pip install cffi
 	. venv/bin/activate; cd warp-ctc/pytorch_binding && python setup.py install # maybe need to: apt-get install python-dev
 
-<<<<<<< HEAD
-subword-nmt:
-    git clone https://github.com/rsennrich/subword-nmt.git
-
-clean:
-	rm -fr kaldi_github kaldi kaldi_python venv nkf kaldi-io-for-python ../src/utils/kaldi_io_py.py warp-ctc subword-nmt
-	find -iname "*.pyc" -delete
-=======
 chainer_ctc: venv/bin/activate
 	git clone https://github.com/jheymann85/chainer_ctc.git
 	. venv/bin/activate; pip install cython
 	. venv/bin/activate; cd chainer_ctc && chmod +x install_warp-ctc.sh && ./install_warp-ctc.sh
 	. venv/bin/activate; cd chainer_ctc && pip install .
 
+subword-nmt:
+	git clone https://github.com/rsennrich/subword-nmt.git
+
 clean:
-	rm -fr kaldi_github kaldi kaldi_python venv nkf kaldi-io-for-python ../src/utils/kaldi_io_py.py warp-ctc chainer_ctc
-	rm miniconda.sh
-	rm chainer300_cudnn7.0_nossh.devel
-	find . -iname "*.pyc" -delete
->>>>>>> 93844076
+	rm -fr kaldi_github kaldi kaldi_python venv nkf kaldi-io-for-python ../src/utils/kaldi_io_py.py warp-ctc chainer_ctc subword-nmt
+	rm -f miniconda.sh
+	rm -f chainer300_cudnn7.0_nossh.devel
+	find . -iname "*.pyc" -delete